--- conflicted
+++ resolved
@@ -925,29 +925,24 @@
     assert_outcomes(result, passed=2, failed=1, retried=2)
 
 
-<<<<<<< HEAD
+@mark.parametrize('verbosity', ['vv', 'vvv', 'vvvv'])
+def test_stack_trace_depth_uses_verbosity_count(testdir, verbosity):
+    testdir.makepyfile(
+        """
+        a = []
+        def test_eventually_passes():
+            a.append(1)
+            assert len(a) > 1
+        """
+    )
+    result = testdir.runpytest("--retries", "1", f"-{verbosity}")
+
+    assert_outcomes(result, passed=1, retried=1)
+    assert len([line for line in result.outlines if line.startswith('\t  File')]) == len(verbosity)
+
+
 @xdist_test_marker
 def test_xdist_reporting_compatibility(testdir):
-=======
-@mark.parametrize('verbosity', ['vv', 'vvv', 'vvvv'])
-def test_stack_trace_depth_uses_verbosity_count(testdir, verbosity):
-    testdir.makepyfile(
-        """
-        a = []
-        def test_eventually_passes():
-            a.append(1)
-            assert len(a) > 1
-        """
-    )
-    result = testdir.runpytest("--retries", "1", f"-{verbosity}")
-
-    assert_outcomes(result, passed=1, retried=1)
-    assert len([line for line in result.outlines if line.startswith('\t  File')]) == len(verbosity)
-
-
-@mark.skipif(xdist_installed is False, reason="Only run if xdist is installed locally")
-def test_xdist_reporting_compatability(testdir):
->>>>>>> ded34d6f
     testdir.makepyfile(
         """
         import pytest
